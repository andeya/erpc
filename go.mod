module github.com/andeya/erpc/v7

go 1.21

require (
	github.com/andeya/cfgo v0.0.0-20220626152948-7980c5d761c8
	github.com/andeya/goutil v1.0.0
	github.com/apache/thrift v0.17.0
	github.com/gogo/protobuf v1.3.2
	github.com/golang/protobuf v1.5.3
	github.com/montanaflynn/stats v0.5.0
<<<<<<< HEAD
	github.com/quic-go/quic-go v0.39.2
=======
	github.com/quic-go/quic-go v0.38.1
>>>>>>> 1580553a
	github.com/stretchr/testify v1.7.5
	github.com/tidwall/evio v1.0.8
	github.com/tidwall/gjson v1.14.1
	github.com/xtaci/kcp-go/v5 v5.6.1
	golang.org/x/sys v0.8.0
)

require (
	github.com/davecgh/go-spew v1.1.1 // indirect
	github.com/go-task/slim-sprig v0.0.0-20230315185526-52ccab3ef572 // indirect
	github.com/golang/mock v1.6.0 // indirect
	github.com/google/pprof v0.0.0-20221203041831-ce31453925ec // indirect
	github.com/henrylee2cn/ameda v1.5.1 // indirect
	github.com/kavu/go_reuseport v1.5.0 // indirect
	github.com/klauspost/cpuid/v2 v2.2.2 // indirect
	github.com/klauspost/reedsolomon v1.11.3 // indirect
	github.com/kr/pretty v0.3.1 // indirect
	github.com/onsi/ginkgo/v2 v2.9.5 // indirect
	github.com/pkg/errors v0.9.1 // indirect
	github.com/pmezard/go-difflib v1.0.0 // indirect
<<<<<<< HEAD
	github.com/quic-go/qtls-go1-19 v0.3.2 // indirect
	github.com/quic-go/qtls-go1-20 v0.3.4 // indirect
=======
	github.com/quic-go/qtls-go1-20 v0.3.3 // indirect
>>>>>>> 1580553a
	github.com/templexxx/cpu v0.0.9 // indirect
	github.com/templexxx/xorsimd v0.4.1 // indirect
	github.com/tidwall/match v1.1.1 // indirect
	github.com/tidwall/pretty v1.2.0 // indirect
	github.com/tjfoc/gmsm v1.4.1 // indirect
	golang.org/x/crypto v0.4.0 // indirect
	golang.org/x/exp v0.0.0-20221205204356-47842c84f3db // indirect
<<<<<<< HEAD
	golang.org/x/mod v0.11.0 // indirect
=======
	golang.org/x/mod v0.10.0 // indirect
>>>>>>> 1580553a
	golang.org/x/net v0.10.0 // indirect
	golang.org/x/tools v0.9.1 // indirect
	google.golang.org/protobuf v1.28.0 // indirect
	gopkg.in/yaml.v2 v2.4.0 // indirect
	gopkg.in/yaml.v3 v3.0.1 // indirect
)<|MERGE_RESOLUTION|>--- conflicted
+++ resolved
@@ -9,11 +9,7 @@
 	github.com/gogo/protobuf v1.3.2
 	github.com/golang/protobuf v1.5.3
 	github.com/montanaflynn/stats v0.5.0
-<<<<<<< HEAD
 	github.com/quic-go/quic-go v0.39.2
-=======
-	github.com/quic-go/quic-go v0.38.1
->>>>>>> 1580553a
 	github.com/stretchr/testify v1.7.5
 	github.com/tidwall/evio v1.0.8
 	github.com/tidwall/gjson v1.14.1
@@ -24,7 +20,6 @@
 require (
 	github.com/davecgh/go-spew v1.1.1 // indirect
 	github.com/go-task/slim-sprig v0.0.0-20230315185526-52ccab3ef572 // indirect
-	github.com/golang/mock v1.6.0 // indirect
 	github.com/google/pprof v0.0.0-20221203041831-ce31453925ec // indirect
 	github.com/henrylee2cn/ameda v1.5.1 // indirect
 	github.com/kavu/go_reuseport v1.5.0 // indirect
@@ -34,24 +29,16 @@
 	github.com/onsi/ginkgo/v2 v2.9.5 // indirect
 	github.com/pkg/errors v0.9.1 // indirect
 	github.com/pmezard/go-difflib v1.0.0 // indirect
-<<<<<<< HEAD
-	github.com/quic-go/qtls-go1-19 v0.3.2 // indirect
 	github.com/quic-go/qtls-go1-20 v0.3.4 // indirect
-=======
-	github.com/quic-go/qtls-go1-20 v0.3.3 // indirect
->>>>>>> 1580553a
 	github.com/templexxx/cpu v0.0.9 // indirect
 	github.com/templexxx/xorsimd v0.4.1 // indirect
 	github.com/tidwall/match v1.1.1 // indirect
 	github.com/tidwall/pretty v1.2.0 // indirect
 	github.com/tjfoc/gmsm v1.4.1 // indirect
+	go.uber.org/mock v0.3.0 // indirect
 	golang.org/x/crypto v0.4.0 // indirect
 	golang.org/x/exp v0.0.0-20221205204356-47842c84f3db // indirect
-<<<<<<< HEAD
 	golang.org/x/mod v0.11.0 // indirect
-=======
-	golang.org/x/mod v0.10.0 // indirect
->>>>>>> 1580553a
 	golang.org/x/net v0.10.0 // indirect
 	golang.org/x/tools v0.9.1 // indirect
 	google.golang.org/protobuf v1.28.0 // indirect
